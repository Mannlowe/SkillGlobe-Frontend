--- conflicted
+++ resolved
@@ -278,13 +278,8 @@
                       <button className="w-full bg-gradient-to-r from-orange-500 to-blue-500 text-white font-semibold py-3 px-4 rounded-lg hover:shadow-lg transition-all duration-300 focus:outline-none focus:ring-2 focus:ring-orange-500 focus:ring-offset-2">
                         Post New Opportunity
                       </button>
-<<<<<<< HEAD
-                      <button className="w-full border-2 border-orange-500 text-orange-600 font-semibold py-3 px-4 rounded-lg hover:bg-orange-50 transition-all duration-300 focus:outline-none focus:ring-2 focus:ring-orange-500 focus:ring-offset-2">
-                        Review Applications
-=======
                       <button className="w-full border-2 border-orange-500 text-orange-600 font-semibold py-3 px-4 rounded-lg hover:bg-orange-50 transition-all duration-300">
                         Review Profiles
->>>>>>> 4b82e185
                       </button>
                       <button className="w-full border-2 border-blue-500 text-blue-600 font-semibold py-3 px-4 rounded-lg hover:bg-blue-50 transition-all duration-300 focus:outline-none focus:ring-2 focus:ring-blue-500 focus:ring-offset-2">
                         Manage Team
