--- conflicted
+++ resolved
@@ -389,14 +389,8 @@
 import { mockSavedSearches, mockApplications, mockConversations } from '@/lib/mockPhase2Data';
 import { mockProfileOptimizationHub, mockFloatingCareerCoach, mockProfileAnalytics } from '@/lib/mockPhase3Data';
 import { mockGamificationHub, mockLeaderboard } from '@/lib/mockPhase4Data';
-<<<<<<< HEAD
-import '@/lib/mockUserData'; // Initialize mock user data for demo
-import SlideInDetailPane from '@/components/layout/SlideInDetailPane';
-import type { JobOpportunity } from '@/types/dashboard';
-=======
 import DynamicSidebar from '@/components/layout/DynamicSidebar';
 import DashboardHeader from '@/components/dashboard/DashboardHeader';
->>>>>>> 08688a2b
 
 // Mock data for recent activities (compact version)
 const recentActivities = [
@@ -576,60 +570,13 @@
 
   // Mobile-first dashboard layout
   const overviewContent = (
-<<<<<<< HEAD
-    <div className="mx-auto px-4 sm:px-6 lg:px-8 py-6 space-y-6 font-rubik">
-      {/* Welcome */}
-      <div className="mb-3">
-        <h2 className="text-lg font-semibold text-gray-900">Welcome back, {userName}</h2>
-      </div>
-      
-=======
     <div className="w-full py-6 space-y-6 font-rubik">
->>>>>>> 08688a2b
       {/* Compact Market Metrics */}
       <CompactMarketMetrics 
         metrics={mockHeaderMetrics}
         onViewDetails={() => console.log('View market details')}
       />
 
-<<<<<<< HEAD
-      {/* Critical Action Cards - Always visible at top */}
-      <div className="grid grid-cols-2 sm:grid-cols-4 gap-3 mb-4">
-        {/* Employers Waiting */}
-        <div 
-          onClick={() => router.push('/applications?filter=pending')}
-          className="bg-red-50 border border-red-200 rounded-lg p-3 cursor-pointer hover:bg-red-100 transition-colors group"
-        >
-          <div className="text-center">
-            <div className="text-xl font-bold text-red-600">3</div>
-            <div className="text-xs text-red-700 font-medium">Pending Responses</div>
-            <div className="w-2 h-2 bg-red-500 rounded-full mx-auto mt-1 animate-pulse"></div>
-          </div>
-        </div>
-
-        {/* Mutual Matches */}
-        <div className="bg-green-50 border border-green-200 rounded-lg p-3 cursor-pointer hover:bg-green-100 transition-colors">
-          <div className="text-center">
-            <div className="text-xl font-bold text-green-600">{mutualInterests.length}</div>
-            <div className="text-xs text-green-700 font-medium">Ready to Apply</div>
-            <div className="w-2 h-2 bg-green-500 rounded-full mx-auto mt-1"></div>
-          </div>
-        </div>
-
-        {/* Profile Health */}
-        <div className="bg-blue-50 border border-blue-200 rounded-lg p-3 cursor-pointer hover:bg-blue-100 transition-colors">
-          <div className="text-center">
-            <div className="text-xl font-bold text-blue-600">85%</div>
-            <div className="text-xs text-blue-700 font-medium">Profile Health</div>
-          </div>
-        </div>
-
-        {/* Applications */}
-        <div className="bg-gray-50 border border-gray-200 rounded-lg p-3 cursor-pointer hover:bg-gray-100 transition-colors">
-          <div className="text-center">
-            <div className="text-xl font-bold text-gray-900">8</div>
-            <div className="text-xs text-gray-600 font-medium">Active Applications</div>
-=======
       {/* Two Column Layout */}
       <div className="grid grid-cols-1 lg:grid-cols-1 gap-6">
         {/* Top Opportunities */}
@@ -658,9 +605,24 @@
           <div className="flex items-center justify-between mb-4">
             <h3 className="text-lg font-semibold text-gray-900">Recent Activity</h3>
             <button className="text-sm text-blue-600 hover:text-blue-700 focus:outline-none focus:ring-2 focus:ring-blue-500 focus:ring-offset-2 rounded-md px-2 py-1">View all →</button>
->>>>>>> 08688a2b
           </div>
         </div>
+
+        {/* Profile Health */}
+        <div className="bg-blue-50 border border-blue-200 rounded-lg p-3 cursor-pointer hover:bg-blue-100 transition-colors">
+          <div className="text-center">
+            <div className="text-xl font-bold text-blue-600">85%</div>
+            <div className="text-xs text-blue-700 font-medium">Profile Health</div>
+          </div>
+        </div>
+
+        {/* Applications */}
+        <div className="bg-gray-50 border border-gray-200 rounded-lg p-3 cursor-pointer hover:bg-gray-100 transition-colors">
+          <div className="text-center">
+            <div className="text-xl font-bold text-gray-900">8</div>
+            <div className="text-xs text-gray-600 font-medium">Active Applications</div>
+          </div>
+        </div> */}
       </div>
 
       {/* Action Required Section - Only when needed */}
@@ -757,17 +719,13 @@
               ))}
             </div>
           </div>
-        </div> */}
+        </div>
       </div>
     </div>
   );
 
   return (
     <ModernLayoutWrapper>
-<<<<<<< HEAD
-      <div>
-        {overviewContent}
-=======
       <div className="flex min-h-screen bg-gray-50 max-w-full">
         <DynamicSidebar isOpen={sidebarOpen} onClose={() => setSidebarOpen(false)} />
         
@@ -824,7 +782,6 @@
             {overviewContent}
           </main>
         </div>
->>>>>>> 08688a2b
       </div>
 
       {/* Floating Career Coach */}
