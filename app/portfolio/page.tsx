'use client';

import { useState, useEffect } from 'react';
import { useRouter } from 'next/navigation';
import ModernLayoutWrapper from '@/components/layout/ModernLayoutWrapper';
import Portfolio from '@/components/portfolio/Portfolio';
import PortfolioSidebar from '@/components/portfolio/PortfolioSidebar';
import { Upload, User, GraduationCap, Briefcase, Award, FileText } from 'lucide-react';

export default function PortfolioPage() {
  const router = useRouter();
  const [mainSidebarOpen, setMainSidebarOpen] = useState(false);
  const [portfolioSidebarOpen, setPortfolioSidebarOpen] = useState(true);
  const [activeSection, setActiveSection] = useState('resume');
  
  // Portfolio section states
  const [resumeUploaded, setResumeUploaded] = useState(false);
  const [personalInfoCompleted, setPersonalInfoCompleted] = useState(false);
  const [educationCompleted, setEducationCompleted] = useState(false);
  const [experienceCompleted, setExperienceCompleted] = useState(false);
  const [certificatesCompleted, setCertificatesCompleted] = useState(false);

  const sections = [
    { id: 'resume', name: 'Resume Upload', icon: FileText, completed: resumeUploaded },
    { id: 'personal', name: 'Personal Info', icon: User, completed: personalInfoCompleted },
    { id: 'education', name: 'Education', icon: GraduationCap, completed: educationCompleted },
    { id: 'experience', name: 'Experience', icon: Briefcase, completed: experienceCompleted },
    { id: 'certificates', name: 'Certificates', icon: Award, completed: certificatesCompleted },
  ];

  const handlePortfolioComplete = () => {
    // Navigate to dashboard or another page after portfolio completion
    router.push('/individual-dashboard');
  };

  const handleSkip = () => {
    // Navigate to dashboard or another page if user skips portfolio setup
    router.push('/individual-dashboard');
  };

  // When Portfolio link is clicked in main sidebar, this will be called
  // This effect simulates that behavior for initial page load
  useEffect(() => {
    // Auto-collapse main sidebar when portfolio page loads
    setMainSidebarOpen(false);
    // Auto-open portfolio sidebar
    setPortfolioSidebarOpen(true);
  }, []);

  return (
    <ModernLayoutWrapper>
<<<<<<< HEAD
      {/* Portfolio Sidebar */}
      {portfolioSidebarOpen && (
        <PortfolioSidebar
          activeSection={activeSection}
          setActiveSection={setActiveSection}
          sections={sections}
          onClose={() => {
            setPortfolioSidebarOpen(false);
            setMainSidebarOpen(true);
          }}
        />
      )}
      
      <div className="max-w-7xl mx-auto p-4">
        <Portfolio 
          activeSection={activeSection}
          setActiveSection={setActiveSection}
          sections={sections}
          setResumeUploaded={setResumeUploaded}
          setPersonalInfoCompleted={setPersonalInfoCompleted}
          setEducationCompleted={setEducationCompleted}
          setExperienceCompleted={setExperienceCompleted}
          setCertificatesCompleted={setCertificatesCompleted}
          onPortfolioComplete={handlePortfolioComplete}
          onSkip={handleSkip}
          className="mt-4"
        />
=======
      <div className="max-w-full mx-auto">
        <div className="flex justify-center">
          <div className="w-full md:w-full">
            {/* Main content container with flex layout */}
            <div className="flex">
              {/* Portfolio Sidebar */}
              {portfolioSidebarOpen && (
                <div className="flex-shrink-0">
                  <PortfolioSidebar
                    activeSection={activeSection}
                    setActiveSection={setActiveSection}
                    sections={sections}
                    onClose={() => {
                      setPortfolioSidebarOpen(false);
                      setMainSidebarOpen(true);
                    }}
                  />
                </div>
              )}
              
              {/* Main Content Area */}
              <div className="flex-1 flex flex-col overflow-hidden w-full">
                <main className="flex-1 overflow-y-auto p-4 w-full">
                  <div className="w-full ">
                    <Portfolio 
                      activeSection={activeSection}
                      setActiveSection={setActiveSection}
                      sections={sections}
                      setResumeUploaded={setResumeUploaded}
                      setPersonalInfoCompleted={setPersonalInfoCompleted}
                      setEducationCompleted={setEducationCompleted}
                      setExperienceCompleted={setExperienceCompleted}
                      setCertificatesCompleted={setCertificatesCompleted}
                      onPortfolioComplete={handlePortfolioComplete}
                      onSkip={handleSkip}
                      className='-mt-4'
                    />
                  </div>
                </main>
              </div>
            </div>
          </div>
        </div>
>>>>>>> 08688a2b
      </div>
    </ModernLayoutWrapper>
  );
}<|MERGE_RESOLUTION|>--- conflicted
+++ resolved
@@ -49,35 +49,6 @@
 
   return (
     <ModernLayoutWrapper>
-<<<<<<< HEAD
-      {/* Portfolio Sidebar */}
-      {portfolioSidebarOpen && (
-        <PortfolioSidebar
-          activeSection={activeSection}
-          setActiveSection={setActiveSection}
-          sections={sections}
-          onClose={() => {
-            setPortfolioSidebarOpen(false);
-            setMainSidebarOpen(true);
-          }}
-        />
-      )}
-      
-      <div className="max-w-7xl mx-auto p-4">
-        <Portfolio 
-          activeSection={activeSection}
-          setActiveSection={setActiveSection}
-          sections={sections}
-          setResumeUploaded={setResumeUploaded}
-          setPersonalInfoCompleted={setPersonalInfoCompleted}
-          setEducationCompleted={setEducationCompleted}
-          setExperienceCompleted={setExperienceCompleted}
-          setCertificatesCompleted={setCertificatesCompleted}
-          onPortfolioComplete={handlePortfolioComplete}
-          onSkip={handleSkip}
-          className="mt-4"
-        />
-=======
       <div className="max-w-full mx-auto">
         <div className="flex justify-center">
           <div className="w-full md:w-full">
@@ -121,7 +92,6 @@
             </div>
           </div>
         </div>
->>>>>>> 08688a2b
       </div>
     </ModernLayoutWrapper>
   );
