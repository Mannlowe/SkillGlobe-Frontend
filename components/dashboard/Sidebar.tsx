'use client';

import { useState, useEffect } from 'react';
import Link from 'next/link';
import { usePathname, useRouter } from 'next/navigation';
import {
  Home,
  Briefcase,
  User,
  Settings,
  X,
  ChevronLeft,
  ChevronRight,
  Shield,
  FileText,
  Award
} from 'lucide-react';
import Image from 'next/image';

interface SidebarProps {
  isOpen: boolean;
  onClose: () => void;
  forceCollapsed?: boolean;
}

const menuItems = [
  { icon: Home, label: 'Dashboard', href: '/individual-dashboard' },
  { icon: Briefcase, label: 'Opportunities', href: '/jobs' },
  { icon: Shield, label: 'Identity Curation', href: '/verification' },
  { icon: FileText, label: 'Portfolio', href: '/portfolio' },
  { icon: Award, label: 'Skills', href: '/skills' },
  { icon: User, label: 'Profile', href: '/profile' },
];

// Custom hook to detect mobile
function useIsMobile(breakpoint = 1024) {
  const [isMobile, setIsMobile] = useState(false);

  useEffect(() => {
    function update() {
      setIsMobile(window.innerWidth < breakpoint);
    }
    update();
    window.addEventListener('resize', update);
    return () => window.removeEventListener('resize', update);
  }, [breakpoint]);

  return isMobile;
}

export default function Sidebar({ isOpen, onClose, forceCollapsed }: SidebarProps) {
  const pathname = usePathname();
  const router = useRouter();
  const isMobile = useIsMobile();
  const [isCollapsed, setIsCollapsed] = useState(false);
  const [user, setUser] = useState<{ name: string; email: string; userType?: string; company?: string } | null>(null);

  useEffect(() => {
    // Get user info from localStorage on component mount
    const getUserInfo = () => {
      if (typeof window !== 'undefined') {
        const userInfoStr = localStorage.getItem('userInfo');
        if (userInfoStr) {
          try {
            const userInfo = JSON.parse(userInfoStr);
            setUser(userInfo);
          } catch (error) {
            console.error('Error parsing user info:', error);
          }
        }
      }
    };

    getUserInfo();
  }, []);

  // On mobile, force expanded when visible
  // When forceCollapsed is provided, use that value
  useEffect(() => {
    if (isMobile) {
      setIsCollapsed(false);
    } else if (forceCollapsed !== undefined) {
      setIsCollapsed(forceCollapsed);
    }
  }, [isMobile, forceCollapsed]);

  // Handle navigation - separate from collapse toggle
  const handleNavigate = (e: React.MouseEvent) => {
    // On mobile, close the overlay after navigation
    if (isMobile) {
      onClose();
    }
    // On desktop, do nothing to collapse state - just navigate
  };

  // Handle collapse toggle - ONLY for desktop
  const handleCollapseToggle = (e: React.MouseEvent) => {
    e.preventDefault();
    e.stopPropagation();
    if (!isMobile) {
      setIsCollapsed(prev => !prev);
    }
  };

  // Handle logout
  const handleLogout = (e: React.MouseEvent) => {
    e.preventDefault();

    // Close mobile sidebar if open
    if (isMobile) {
      onClose();
    }

    // Clear any stored authentication data
    localStorage.removeItem('authToken');
    sessionStorage.removeItem('authToken');

    // Redirect to login page
    router.push('/auth/login');
  };

  return (
    <>
      {/* Mobile Overlay */}
      {isOpen && isMobile && (
        <div
          className="fixed inset-0 bg-black bg-opacity-50 z-40"
          onClick={onClose}
        />
      )}

      {/* Sidebar */}
      <div className={`
        ${isMobile ? 'fixed' : 'static'} inset-y-0 left-0 z-50 bg-white shadow-lg transform transition-all duration-300 ease-in-out
        ${isMobile
          ? `w-64 ${isOpen ? 'translate-x-0' : '-translate-x-full'}`
          : `${isCollapsed ? 'w-20' : 'w-64'} translate-x-0`
        }
      `}>
        <div className="flex flex-col h-full">
          {/* Header */}
          <div className={`flex items-center h-[82px] justify-between border-b border-gray-200 ${isCollapsed && !isMobile ? 'p-3' : 'p-4'}`}>
            {(!isCollapsed || isMobile) && (
              <Link href="/individual-dashboard" className="flex items-center space-x-2">
                <div className="relative w-40 h-40">
                  <Image
                    src="/Images/logo_image.jpg"
                    alt="SkillGlobe Logo"
                    fill
                    className="object-contain"
                  />
                </div>
              </Link>
            )}

            {isCollapsed && !isMobile && (
              <div className="flex justify-center w-full">
                <div className="w-8 h-8 rounded-xl overflow-hidden flex items-center justify-center">
                  <Image
                    onClick={handleCollapseToggle}
                    src="/Images/favicon/apple-touch-icon.png"
                    alt="Logo"
                    width={32}
                    height={32}
                  />
                </div>
              </div>
            )}

            <div className="flex items-center space-x-2">
              {/* Collapse Toggle - Desktop Only */}
              {!isMobile && !isCollapsed && (
                <button
                  type="button"
                  onClick={handleCollapseToggle}
<<<<<<< HEAD
                  className="p-2 rounded-lg hover:bg-gray-100 transition-colors focus:outline-none focus:ring-2 focus:ring-gray-500 focus:ring-offset-2"
                  title={isCollapsed ? 'Expand sidebar' : 'Collapse sidebar'}
                  aria-label={isCollapsed ? 'Expand sidebar' : 'Collapse sidebar'}
=======
                  className="p-2 rounded-lg hover:bg-gray-100 transition-colors"
                  title="Collapse sidebar"
>>>>>>> 4b82e185
                >
                  <ChevronLeft size={16} />
                </button>
              )}

              {/* Close Button - Mobile Only */}
              {isMobile && (
                <button
                  type="button"
                  onClick={onClose}
                  className="p-2 rounded-lg hover:bg-gray-100 transition-colors focus:outline-none focus:ring-2 focus:ring-gray-500 focus:ring-offset-2"
                  aria-label="Close sidebar"
                >
                  <X size={20} />
                </button>
              )}
            </div>

          </div>

          {/* Navigation */}
          <nav className={`flex-1 py-6 space-y-2 overflow-y-auto font-rubik ${isCollapsed && !isMobile ? 'px-2' : 'px-4'}`}>
            {menuItems.map((item) => {
              const Icon = item.icon;
              const isActive = pathname === item.href;

              return (
                <Link
                  key={item.href}
                  href={item.href}
                  onClick={handleNavigate}
                  className={`
                    flex items-center rounded-lg transition-colors relative
                    ${isCollapsed && !isMobile ? 'justify-center p-3' : 'space-x-3 px-4 py-3'}
                    ${isActive
                      ? 'bg-orange-50 text-orange-600 border-r-2 border-orange-500'
                      : 'text-gray-700 hover:bg-gray-100'
                    }
                  `}
                  title={isCollapsed && !isMobile ? item.label : undefined}
                >
                  <Icon size={20} />
                  {(!isCollapsed || isMobile) && <span className="font-medium">{item.label}</span>}
                </Link>
              );
            })}
          </nav>
        </div>
      </div>
    </>
  );
}<|MERGE_RESOLUTION|>--- conflicted
+++ resolved
@@ -173,14 +173,9 @@
                 <button
                   type="button"
                   onClick={handleCollapseToggle}
-<<<<<<< HEAD
                   className="p-2 rounded-lg hover:bg-gray-100 transition-colors focus:outline-none focus:ring-2 focus:ring-gray-500 focus:ring-offset-2"
                   title={isCollapsed ? 'Expand sidebar' : 'Collapse sidebar'}
                   aria-label={isCollapsed ? 'Expand sidebar' : 'Collapse sidebar'}
-=======
-                  className="p-2 rounded-lg hover:bg-gray-100 transition-colors"
-                  title="Collapse sidebar"
->>>>>>> 4b82e185
                 >
                   <ChevronLeft size={16} />
                 </button>
