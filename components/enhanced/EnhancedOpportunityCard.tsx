'use client';

import React from 'react';
import { InteractiveCard, FloatingActionButton } from '@/components/animations/MicroInteractions';
import AnimatedCounter from '@/components/animations/AnimatedCounter';
import { GradientText } from '@/components/animations/VisualEffects';
import { MapPin, Clock, DollarSign, Users, Bookmark, Send, Eye } from 'lucide-react';
import { cn } from '@/lib/utils';

interface EnhancedOpportunityCardProps {
  opportunity: {
    id: string;
    title: string;
    company: string;
    location: string;
    salary?: string;
    match_percentage?: number;
    description: string;
    posted_date: string;
    applicants?: number;
    viewed?: boolean;
    saved?: boolean;
    applied?: boolean;
    tags?: string[];
  };
  onSave?: (e?: React.MouseEvent) => void;
  onApply?: (e?: React.MouseEvent) => void;
  onView?: (e?: React.MouseEvent) => void;
  className?: string;
  compact?: boolean;
}

export default function EnhancedOpportunityCard({
  opportunity,
  onSave,
  onApply,
  onView,
  className,
  compact = false
}: EnhancedOpportunityCardProps) {
  const {
    title,
    company,
    location,
    salary,
    match_percentage,
    description,
    posted_date,
    applicants,
    viewed,
    saved,
    applied,
    tags
  } = opportunity;

  const handleCardClick = () => {
    onView?.();
  };

  // Calculate time ago
  const getTimeAgo = (dateString: string) => {
    const date = new Date(dateString);
    const now = new Date();
    const diffInHours = Math.floor((now.getTime() - date.getTime()) / (1000 * 60 * 60));

    if (diffInHours < 24) {
      return `${diffInHours}h ago`;
    } else {
      const diffInDays = Math.floor(diffInHours / 24);
      return `${diffInDays}d ago`;
    }
  };

  return (
    <InteractiveCard
      onClick={handleCardClick}
      className={cn(
        "relative p-6 border border-gray-200 space-y-4",
        compact && "p-4 space-y-3",
        viewed && "bg-gray-50",
        className
      )}
      hoverScale={!compact}
      shadowIntensity={compact ? 'sm' : 'md'}
    >
      {/* Header */}
      <div className="flex items-start justify-between">
        <div className="flex-1 space-y-2">
          <div className="flex items-center space-x-2">
            <h3 className={cn(
              "font-semibold text-gray-900 line-clamp-2",
              compact ? "text-base" : "text-lg"
            )}>
              {title}
            </h3>
            {applied && (
              <span className="px-2 py-1 bg-green-100 text-green-800 text-xs rounded-full">
                Applied
              </span>
            )}
          </div>

          <div className="flex items-center space-x-4 text-sm text-gray-600">
            <span className="font-medium">{company}</span>
            <div className="flex items-center space-x-1">
              <MapPin className="w-3 h-3" />
              <span>{location}</span>
            </div>
          </div>
        </div>

        {/* Match Score */}
        {match_percentage && match_percentage > 0 && (
          <div className="text-right">
            <div className={cn(
              "font-bold",
              match_percentage >= 80 ? "text-green-600" :
                match_percentage >= 60 ? "text-yellow-600" : "text-gray-600",
              compact ? "text-lg" : "text-xl"
            )}>
              <AnimatedCounter value={match_percentage} suffix="%" />
            </div>
            <div className="text-xs text-gray-500">match</div>
          </div>
        )}
      </div>

      {/* Description */}
      {!compact && (
        <p className="text-gray-600 text-sm line-clamp-2">
          {description}
        </p>
      )}

      {/* Tags */}
      {tags && tags.length > 0 && (
        <div className="flex flex-wrap gap-2">
          {tags.slice(0, compact ? 2 : 4).map((tag, index) => (
            <span
              key={index}
              className="px-2 py-1 bg-orange-100 text-orange-700 text-xs rounded-full"
            >
              {tag}
            </span>
          ))}
          {tags.length > (compact ? 2 : 4) && (
            <span className="px-2 py-1 bg-gray-100 text-gray-600 text-xs rounded-full">
              +{tags.length - (compact ? 2 : 4)} more
            </span>
          )}
        </div>
      )}

      {/* Footer */}
      <div className="flex items-center justify-between pt-4 border-t border-gray-100">
        <div className="flex items-center space-x-4 text-sm text-gray-500">
          <div className="flex items-center space-x-1">
            <Clock className="w-3 h-3" />
            <span>{getTimeAgo(posted_date)}</span>
          </div>

          {salary && (
            <div className="flex items-center space-x-1">
              <DollarSign className="w-3 h-3" />
              <span>{salary}</span>
            </div>
          )}

          {applicants && (
            <div className="flex items-center space-x-1">
              <Users className="w-3 h-3" />
              <AnimatedCounter value={applicants} />
              <span>applicants</span>
            </div>
          )}
        </div>

        {/* Action Buttons */}
        <div className="flex items-center space-x-2">
          {!compact && (
            <>
              <FloatingActionButton
                icon={<Bookmark className="w-4 h-4" />}
<<<<<<< HEAD
                onClick={() => onSave?.()}
=======
                onClick={() => {
                  // prevent parent card click
                  event?.stopPropagation();
                  onSave?.();
                }}
>>>>>>> 08688a2b
                size="sm"
                color={saved ? "bg-blue-500" : "bg-gray-400"}
                tooltip={saved ? "Saved" : "Save"}
              />


              <FloatingActionButton
                icon={<Send className="w-4 h-4" />}
<<<<<<< HEAD
                onClick={() => onApply?.()}
=======
                onClick={() => {
                  event?.stopPropagation();
                  onApply?.();
                }}
>>>>>>> 08688a2b
                size="sm"
                color={applied ? "bg-green-500" : "bg-orange-500"}
                tooltip={applied ? "Applied" : "Apply"}
              />
            </>
          )}

          <FloatingActionButton
            icon={<Eye className="w-4 h-4" />}
<<<<<<< HEAD
            onClick={() => onView?.()}
=======
            onClick={() => {
              event?.stopPropagation();
              onView?.();
            }}
>>>>>>> 08688a2b
            size="sm"
            color="bg-gray-600"
            tooltip="View Details"
          />
        </div>
      </div>

      {/* Status Indicators */}
      <div className="absolute top-4 right-4 flex space-x-1">
        {saved && (
          <div className="w-2 h-2 bg-blue-500 rounded-full animate-pulse" />
        )}
        {applied && (
          <div className="w-2 h-2 bg-green-500 rounded-full animate-pulse" />
        )}
        {viewed && (
          <div className="w-2 h-2 bg-gray-400 rounded-full" />
        )}
      </div>

      {/* New Badge */}
      {getTimeAgo(posted_date).includes('h') && parseInt(getTimeAgo(posted_date)) < 24 && (
        <div className="absolute top-0 left-0 bg-orange-500 text-white text-xs px-2 py-1 rounded-br-lg">
          <GradientText text="NEW" gradient="from-white to-orange-100" />
        </div>
      )}

      {/* High Match Badge */}
      {match_percentage && match_percentage >= 90 && (
        <div className="absolute -top-2 -right-2 bg-green-500 text-white text-xs px-2 py-1 rounded-full transform rotate-12 shadow-lg">
          <GradientText text="🔥 HOT" gradient="from-yellow-200 to-orange-200" />
        </div>
      )}
    </InteractiveCard>
  );
}

// Enhanced opportunity list with animations
interface EnhancedOpportunityListProps {
  opportunities: any[];
  onSave?: (id: string) => void;
  onApply?: (id: string) => void;
  onView?: (id: string) => void;
  loading?: boolean;
  className?: string;
  compact?: boolean;
}

export function EnhancedOpportunityList({
  opportunities,
  onSave,
  onApply,
  onView,
  loading,
  className,
  compact = false
}: EnhancedOpportunityListProps) {
  if (loading) {
    return (
      <div className={cn("space-y-4", className)}>
        {Array.from({ length: 3 }).map((_, index) => (
          <div
            key={index}
            className="animate-pulse bg-gray-200 rounded-lg h-32"
          />
        ))}
      </div>
    );
  }

  return (
    <div className={cn("space-y-4", className)}>
      {opportunities.map((opportunity, index) => (
        <div
          key={opportunity.id}
          className="transform transition-all duration-300"
          style={{
            animationDelay: `${index * 100}ms`,
            animation: 'fadeInUp 0.6s ease-out forwards'
          }}
        >
          <EnhancedOpportunityCard
            opportunity={opportunity}
            onSave={() => onSave?.(opportunity.id)}
            onApply={() => onApply?.(opportunity.id)}
            onView={() => onView?.(opportunity.id)}
            compact={compact}
          />
        </div>
      ))}

      <style jsx>{`
        @keyframes fadeInUp {
          from {
            opacity: 0;
            transform: translateY(20px);
          }
          to {
            opacity: 1;
            transform: translateY(0);
          }
        }
      `}</style>
    </div>
  );
}<|MERGE_RESOLUTION|>--- conflicted
+++ resolved
@@ -181,15 +181,11 @@
             <>
               <FloatingActionButton
                 icon={<Bookmark className="w-4 h-4" />}
-<<<<<<< HEAD
-                onClick={() => onSave?.()}
-=======
                 onClick={() => {
                   // prevent parent card click
                   event?.stopPropagation();
                   onSave?.();
                 }}
->>>>>>> 08688a2b
                 size="sm"
                 color={saved ? "bg-blue-500" : "bg-gray-400"}
                 tooltip={saved ? "Saved" : "Save"}
@@ -198,14 +194,10 @@
 
               <FloatingActionButton
                 icon={<Send className="w-4 h-4" />}
-<<<<<<< HEAD
-                onClick={() => onApply?.()}
-=======
                 onClick={() => {
                   event?.stopPropagation();
                   onApply?.();
                 }}
->>>>>>> 08688a2b
                 size="sm"
                 color={applied ? "bg-green-500" : "bg-orange-500"}
                 tooltip={applied ? "Applied" : "Apply"}
@@ -215,14 +207,10 @@
 
           <FloatingActionButton
             icon={<Eye className="w-4 h-4" />}
-<<<<<<< HEAD
-            onClick={() => onView?.()}
-=======
             onClick={() => {
               event?.stopPropagation();
               onView?.();
             }}
->>>>>>> 08688a2b
             size="sm"
             color="bg-gray-600"
             tooltip="View Details"
