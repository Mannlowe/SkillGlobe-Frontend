/* eslint-disable @next/next/no-img-element */
'use client';

import React, { useEffect, useState } from 'react';
import { usePathname, useRouter } from 'next/navigation';
import {
  Home,
  Target,
  User,
  TrendingUp,
  ChevronDown,
  Brain,
  Briefcase,
  Users,
  Bell,
  MessageSquare,
  Settings,
  Menu,
  Shield
} from 'lucide-react';
import { Button } from '@/components/ui/button';
import { Badge } from '@/components/ui/badge';
import {
  DropdownMenu,
  DropdownMenuContent,
  DropdownMenuItem,
  DropdownMenuLabel,
  DropdownMenuSeparator,
  DropdownMenuTrigger,
} from "@/components/ui/dropdown-menu";
import { cn } from '@/lib/utils';
import Image from 'next/image';
import { useAuthStore } from '@/store';

interface NavigationItem {
  id: string;
  label: string;
  icon: React.ReactNode;
  href?: string;
  badge?: number;
  children?: {
    id: string;
    label: string;
    icon: React.ReactNode;
    href: string;
    description?: string;
  }[];
}

interface HorizontalNavigationProps {
  onMenuClick?: () => void;
  onSidebarToggle?: () => void;
  isSidebarOpen?: boolean;
  notifications?: number;
  messages?: number;
  onNotificationClick?: () => void;
  onMessageClick?: () => void;
  onSettingsClick?: () => void;
  onProfileClick?: () => void;
  userAvatar?: string;
  userName?: string;
}

export default function HorizontalNavigation({
  onMenuClick,
  onSidebarToggle,
  isSidebarOpen = false,
  notifications = 0,
  messages = 0,
  onNotificationClick,
  onMessageClick,
  onSettingsClick,
  onProfileClick,
  userAvatar,

}: HorizontalNavigationProps) {
  const pathname = usePathname();
  const router = useRouter();
  const [isIdentityOpen, setIsIdentityOpen] = useState(false);

  const navigationItems: NavigationItem[] = [
    {
      id: 'dashboard',
      label: 'Dashboard',
      icon: <Home className="w-4 h-4" />,
      href: '/individual-dashboard'
    },
    {
      id: 'opportunities',
      label: 'Opportunities',
      icon: <Target className="w-4 h-4" />,
      href: '/opportunities',
      badge: 3
    },
    {
      id: 'applications',
      label: 'Applications',
      icon: <Briefcase className="w-4 h-4" />,
      href: '/applications',
      badge: 4
    },
    {
      id: 'identity',
      label: 'My Identity',
      icon: <User className="w-4 h-4" />,
      children: [
        {
          id: 'curation',
          label: 'Curation',
          icon: <Shield className="w-4 h-4" />,
          href: '/verification',
          description: 'Verify your identity for premium opportunities'
        },
        {
          id: 'profiles',
          label: 'Multi-Profiles',
          icon: <Users className="w-4 h-4" />,
          href: '/profile/me',
          description: 'Manage specialized career profiles'
        },
        {
          id: 'skills',
          label: 'Skills',
          icon: <Brain className="w-4 h-4" />,
          href: '/skills',
          description: 'Manage your skills and expertise'
        },
        {
          id: 'portfolio',
          label: 'Portfolio',
          icon: <Briefcase className="w-4 h-4" />,
          href: '/portfolio',
          description: 'Showcase your work and projects'
        }
      ]
    },
    {
      id: 'insights',
      label: 'Insights',
      icon: <TrendingUp className="w-4 h-4" />,
      href: '/insights'
    }
  ];

  const isActive = (item: NavigationItem) => {
    if (item.href) {
      // Special handling for applications to include all sub-routes
      if (item.id === 'applications') {
        return pathname.startsWith('/applications');
      }
      return pathname === item.href;
    }
    if (item.children) {
      return item.children.some(child => pathname === child.href);
    }
    return false;
  };

  const isChildActive = (href: string) => pathname === href;

  const handleNavigation = (href: string) => {
    router.push(href);
  };

  const [userName, setUserName] = useState('User');
  const { user, isAuthenticated } = useAuthStore();

  // Helper function to get user initials
  const getUserInitials = (name: string) => {
    if (!name) return 'U';
    const names = name.trim().split(' ');
    if (names.length === 1) {
      return names[0].charAt(0).toUpperCase();
    }
    return (names[0].charAt(0) + names[names.length - 1].charAt(0)).toUpperCase();
  };

  useEffect(() => {
    const checkAuth = setTimeout(() => {
      if (!isAuthenticated) {
        router.push('/auth/login');
      }
    }, 100);
    
    return () => clearTimeout(checkAuth);
  }, [isAuthenticated, router]);

  useEffect(() => {
    if (isAuthenticated && user) {
      setUserName(user.full_name || user.name || 'User');
    }
  }, [isAuthenticated, user]);

  return (
    <header className="sticky top-0 z-40 w-full border-b border-gray-200 bg-white">
      <div className="flex h-16 items-center px-4 sm:px-6 lg:px-8">
        {/* Left Section: Menu Button and Logo */}
        <div className="flex items-center space-x-3">
          {/* Mobile Menu Button */}
          <Button
            variant="ghost"
            size="icon"
            onClick={onMenuClick}
            className="lg:hidden"
          >
            <Menu className="w-5 h-5" />
          </Button>

          {/* Desktop Sidebar Toggle */}
          <Button
            variant="ghost"
            size="icon"
            onClick={onSidebarToggle}
            className="hidden lg:flex items-center justify-center w-10 h-10 rounded-md hover:bg-gray-100 transition-colors"
            title={isSidebarOpen ? 'Close sidebar' : 'Open sidebar'}
          >
            <Menu className={`w-5 h-5 transition-colors ${isSidebarOpen ? 'text-blue-600' : 'text-gray-600'}`} />
          </Button>

          {/* Logo */}
          <button
            className="flex items-center ml-2 focus:outline-none focus:ring-2 focus:ring-orange-500 focus:ring-offset-2 rounded-md p-1"
            onClick={() => router.push('/')}
            aria-label="Go to homepage"
          >
            <img
              src="/Images/logo_image.jpg"
              alt="SkillGlobe"
              className="h-12 w-auto object-contain max-w-[180px]"
            />
          </button>
        </div>

        {/* Main Navigation */}
        <nav className="hidden lg:flex items-center space-x-1 ml-8 flex-1">
          {navigationItems.map((item) => {
            if (item.children) {
              return (
                <DropdownMenu key={item.id} open={isIdentityOpen} onOpenChange={setIsIdentityOpen}>
                  <DropdownMenuTrigger asChild>
                    <Button
                      variant="ghost"
                      className={cn(
                        "flex items-center space-x-2 px-3 py-2 text-sm font-medium transition-colors",
                        isActive(item)
                          ? "text-[#FF6B35] bg-[#FF6B35]/10"
                          : "text-gray-700 hover:text-gray-900 hover:bg-gray-100"
                      )}
                    >
                      {item.icon}
                      <span>{item.label}</span>
                      <ChevronDown className={cn(
                        "w-3 h-3 transition-transform",
                        isIdentityOpen ? "rotate-180" : ""
                      )} />
                    </Button>
                  </DropdownMenuTrigger>
                  <DropdownMenuContent
                    align="start"
                    className="w-64"
                    sideOffset={5}
                  >
                    <DropdownMenuLabel className="text-xs text-gray-500 uppercase">
                      Professional Identity
                    </DropdownMenuLabel>
                    <DropdownMenuSeparator />
                    {item.children.map((child) => (
                      <DropdownMenuItem
                        key={child.id}
                        onClick={() => handleNavigation(child.href)}
                        className={cn(
                          "cursor-pointer",
                          child.id === 'curation'
                            ? "border border-orange-200 bg-gradient-to-r from-orange-50 to-red-50 hover:from-orange-100 hover:to-red-100"
                            : "",
                          isChildActive(child.href) && "bg-[#FF6B35]/10"
                        )}
                      >
                        <div className="flex items-start space-x-3 py-1">
                          <div className={cn(
                            "mt-0.5",
                            child.id === 'curation'
                              ? "text-orange-600"
                              : isChildActive(child.href)
                                ? "text-[#FF6B35]"
                                : "text-gray-500"
                          )}>
                            {child.icon}
                          </div>
                          <div className="flex-1">
                            <div className={cn(
                              "font-medium text-sm flex items-center gap-2",
                              child.id === 'curation'
                                ? "text-orange-700"
                                : isChildActive(child.href)
                                  ? "text-[#FF6B35]"
                                  : "text-gray-900"
                            )}>
                              {child.label}
                              {child.id === 'curation' && (
                                <span className="px-1.5 py-0.5 text-xs bg-orange-200 text-orange-800 rounded-full font-medium">
                                  Important
                                </span>
                              )}
                            </div>
                            {child.description && (
                              <div className="text-xs text-gray-500 mt-0.5">
                                {child.description}
                              </div>
                            )}
                          </div>
                        </div>
                      </DropdownMenuItem>
                    ))}
                  </DropdownMenuContent>
                </DropdownMenu>
              );
            }

            return (
              <Button
                key={item.id}
                variant="ghost"
                onClick={() => item.href && handleNavigation(item.href)}
                className={cn(
                  "flex items-center space-x-2 px-3 py-2 text-sm font-medium transition-colors relative",
                  isActive(item)
                    ? "text-[#FF6B35] bg-[#FF6B35]/10"
                    : "text-gray-700 hover:text-gray-900 hover:bg-gray-100"
                )}
              >
                {item.icon}
                <span>{item.label}</span>
                {item.badge && item.badge > 0 && (
                  <Badge
                    variant="secondary"
                    className="ml-1 h-5 px-1.5 text-xs bg-[#FF6B35] text-white"
                  >
                    {item.badge}
                  </Badge>
                )}
              </Button>
            );
          })}
        </nav>

        {/* Quick Tools */}
        <div className="flex items-center space-x-2 ml-auto">
          {/* Notifications */}
          <Button
            variant="ghost"
            size="icon"
            onClick={onNotificationClick}
            className="relative"
          >
            <Bell className="w-5 h-5" />
            {notifications > 0 && (
              <Badge
                className="absolute -top-1 -right-1 h-5 w-5 p-0 flex items-center justify-center text-xs bg-red-500 text-white"
              >
                {notifications > 9 ? '9+' : notifications}
              </Badge>
            )}
          </Button>

          {/* Messages */}
          <Button
            variant="ghost"
            size="icon"
            onClick={onMessageClick}
            className="relative"
          >
            <MessageSquare className="w-5 h-5" />
            {messages > 0 && (
              <Badge
                className="absolute -top-1 -right-1 h-5 w-5 p-0 flex items-center justify-center text-xs bg-blue-500 text-white"
              >
                {messages > 9 ? '9+' : messages}
              </Badge>
            )}
          </Button>

          {/* Settings */}
          {/* <Button
            variant="ghost"
            size="icon"
            onClick={onSettingsClick}
            className="hidden sm:flex"
          >
            <Settings className="w-5 h-5" />
          </Button> */}

          {/* User Profile */}
          <DropdownMenu>
            <DropdownMenuTrigger asChild>
              <Button
                variant="ghost"
<<<<<<< HEAD
                className="flex items-center space-x-2 px-3 py-2 h-auto rounded-full hover:bg-gray-100 transition-colors"
              >
                {userAvatar ? (
                  <Image
                    src={userAvatar}
                    alt={userName}
                    width={32}
                    height={32}
                    className="rounded-full"
                  />
                ) : (
                  <div className="w-8 h-8 bg-gray-300 rounded-full flex items-center justify-center">
                    <User className="w-4 h-4 text-gray-600" />
                  </div>
                )}
                <span className="hidden sm:block text-sm font-medium text-gray-700 max-w-[120px] truncate">
                  {userName}
                </span>
=======
                size="icon"
                className="relative rounded-full font-rubik"
              >
                <div className="w-8 h-8 bg-gradient-to-br from-orange-500 to-blue-600 rounded-full flex items-center justify-center text-white font-semibold">
                  {getUserInitials(userName)}
                </div>
>>>>>>> 08688a2b
              </Button>
            </DropdownMenuTrigger>
            <DropdownMenuContent align="end" className="w-56 px-2 py-3">
              <DropdownMenuLabel>
                <div className="flex flex-col space-y-1 font-rubik">
                  <p className="font-semibold text-gray-900 text-md">{userName}</p>
                  <p className="text-sm text-gray-600 font-normal">
                    {user?.email}
                  </p>
                </div>
              </DropdownMenuLabel>
              <DropdownMenuSeparator />
<<<<<<< HEAD
              <DropdownMenuItem 
                onClick={() => console.log('Profile clicked')} 
                className="cursor-pointer"
              >
                <User className="mr-2 h-4 w-4" />
                My Profile
=======
              <DropdownMenuItem onClick={onProfileClick} className="cursor-pointer">
                {/* <User className="mr-2 h-4 w-4" /> */}
                Help & Support
>>>>>>> 08688a2b
              </DropdownMenuItem>
              <DropdownMenuItem onClick={onSettingsClick} className="cursor-pointer sm:hidden">
                <Settings className="mr-2 h-4 w-4" />
                Settings
              </DropdownMenuItem>
              <DropdownMenuSeparator />
              <DropdownMenuItem 
                onClick={() => {
                  localStorage.clear();
                  router.push('/auth/login');
                }} 
                className="cursor-pointer text-red-600"
              >
                Log out
              </DropdownMenuItem>
            </DropdownMenuContent>
          </DropdownMenu>
        </div>
      </div>

      {/* Mobile Bottom Navigation */}
      <nav className="lg:hidden fixed bottom-0 left-0 right-0 bg-white border-t border-gray-200 z-40">
        <div className="flex items-center justify-around h-16">
          {navigationItems.filter(item => !item.children).map((item) => (
            <Button
              key={item.id}
              variant="ghost"
              size="sm"
              onClick={() => item.href && handleNavigation(item.href)}
              className={cn(
                "flex flex-col items-center space-y-1 h-full rounded-none relative",
                isActive(item)
                  ? "text-[#FF6B35]"
                  : "text-gray-600"
              )}
            >
              {item.icon}
              <span className="text-xs">{item.label}</span>
              {item.badge && item.badge > 0 && (
                <Badge
                  className="absolute top-1 right-1 h-4 px-1 text-xs bg-[#FF6B35] text-white"
                >
                  {item.badge}
                </Badge>
              )}
            </Button>
          ))}

          {/* My Identity for mobile */}
          <DropdownMenu>
            <DropdownMenuTrigger asChild>
              <Button
                variant="ghost"
                size="sm"
                className={cn(
                  "flex flex-col items-center space-y-1 h-full rounded-none",
                  navigationItems.find(item => item.id === 'identity' && isActive(item))
                    ? "text-[#FF6B35]"
                    : "text-gray-600"
                )}
              >
                <User className="w-4 h-4" />
                <span className="text-xs">Identity</span>
              </Button>
            </DropdownMenuTrigger>
            <DropdownMenuContent align="center" side="top" className="w-56 mb-2">
              {navigationItems.find(item => item.id === 'identity')?.children?.map((child) => (
                <DropdownMenuItem
                  key={child.id}
                  onClick={() => handleNavigation(child.href)}
                  className="cursor-pointer"
                >
                  <div className="flex items-center space-x-3">
                    {child.icon}
                    <span className="text-sm">{child.label}</span>
                  </div>
                </DropdownMenuItem>
              ))}
            </DropdownMenuContent>
          </DropdownMenu>
        </div>
      </nav>
    </header>
  );
}<|MERGE_RESOLUTION|>--- conflicted
+++ resolved
@@ -395,33 +395,12 @@
             <DropdownMenuTrigger asChild>
               <Button
                 variant="ghost"
-<<<<<<< HEAD
-                className="flex items-center space-x-2 px-3 py-2 h-auto rounded-full hover:bg-gray-100 transition-colors"
-              >
-                {userAvatar ? (
-                  <Image
-                    src={userAvatar}
-                    alt={userName}
-                    width={32}
-                    height={32}
-                    className="rounded-full"
-                  />
-                ) : (
-                  <div className="w-8 h-8 bg-gray-300 rounded-full flex items-center justify-center">
-                    <User className="w-4 h-4 text-gray-600" />
-                  </div>
-                )}
-                <span className="hidden sm:block text-sm font-medium text-gray-700 max-w-[120px] truncate">
-                  {userName}
-                </span>
-=======
                 size="icon"
                 className="relative rounded-full font-rubik"
               >
                 <div className="w-8 h-8 bg-gradient-to-br from-orange-500 to-blue-600 rounded-full flex items-center justify-center text-white font-semibold">
                   {getUserInitials(userName)}
                 </div>
->>>>>>> 08688a2b
               </Button>
             </DropdownMenuTrigger>
             <DropdownMenuContent align="end" className="w-56 px-2 py-3">
@@ -434,18 +413,9 @@
                 </div>
               </DropdownMenuLabel>
               <DropdownMenuSeparator />
-<<<<<<< HEAD
-              <DropdownMenuItem 
-                onClick={() => console.log('Profile clicked')} 
-                className="cursor-pointer"
-              >
-                <User className="mr-2 h-4 w-4" />
-                My Profile
-=======
               <DropdownMenuItem onClick={onProfileClick} className="cursor-pointer">
                 {/* <User className="mr-2 h-4 w-4" /> */}
                 Help & Support
->>>>>>> 08688a2b
               </DropdownMenuItem>
               <DropdownMenuItem onClick={onSettingsClick} className="cursor-pointer sm:hidden">
                 <Settings className="mr-2 h-4 w-4" />
