'use client';

import React from 'react';
import { usePullToRefresh, PullToRefreshIndicator } from '@/hooks/usePullToRefresh';
import { useNavigationSwipes } from '@/hooks/useSwipeGestures';
import { useRouter } from 'next/navigation';
import { cn } from '@/lib/utils';

interface MobileGesturesWrapperProps {
  children: React.ReactNode;
  onRefresh?: () => Promise<void>;
  enablePullToRefresh?: boolean;
  enableNavigationSwipes?: boolean;
  className?: string;
  refreshThreshold?: number;
}

export default function MobileGesturesWrapper({
  children,
  onRefresh,
  enablePullToRefresh = true,
  enableNavigationSwipes = true,
  className,
  refreshThreshold = 80
}: MobileGesturesWrapperProps) {
  const router = useRouter();

  // Pull to refresh
  const {
    elementRef: pullRef,
    pullState,
    statusText,
    pullIndicatorStyle
  } = usePullToRefresh({
    onRefresh: onRefresh || (() => Promise.resolve()),
    threshold: refreshThreshold,
    disabled: !enablePullToRefresh || !onRefresh
  });

  // Navigation swipes
  const navigationRef = useNavigationSwipes({
    onSwipeLeft: () => {
      // Navigate forward (if applicable)
      console.log('Swipe left - navigate forward');
    },
    onSwipeRight: () => {
      // Navigate back
      router.back();
    },
    disabled: !enableNavigationSwipes
  });

<<<<<<< HEAD
=======
  // Create a combined ref function that works with both refs
  const combinedRef = React.useCallback((element: HTMLDivElement | null) => {
    // Handle the pullRef from usePullToRefresh
    if (pullRef) {
      // Cast to mutable ref to avoid TypeScript errors
      (pullRef as React.MutableRefObject<HTMLDivElement | null>).current = element;
    }
    
    // Handle the navigationRef from useNavigationSwipes
    if (navigationRef) {
      // Cast to mutable ref to avoid TypeScript errors
      (navigationRef as React.MutableRefObject<HTMLDivElement | null>).current = element;
    }
  }, [pullRef, navigationRef]);

>>>>>>> 08688a2b
  return (
    <div
      ref={pullRef as any}
      className={cn(
        "relative min-h-screen overflow-auto",
        className
      )}
      style={pullIndicatorStyle}
    >
      {/* Pull to refresh indicator */}
      {enablePullToRefresh && onRefresh && (
        <PullToRefreshIndicator
          distance={pullState.distance}
          threshold={refreshThreshold}
          refreshing={pullState.refreshing}
          statusText={statusText}
          className="z-10"
        />
      )}

      {/* Main content */}
      <div className="relative">
        {children}
      </div>
    </div>
  );
}

// Specialized mobile container for opportunities
interface MobileOpportunitiesContainerProps {
  children: React.ReactNode;
  onRefresh: () => Promise<void>;
  className?: string;
}

export function MobileOpportunitiesContainer({
  children,
  onRefresh,
  className
}: MobileOpportunitiesContainerProps) {
  return (
    <MobileGesturesWrapper
      onRefresh={onRefresh}
      enablePullToRefresh={true}
      enableNavigationSwipes={true}
      className={className}
    >
      {children}
    </MobileGesturesWrapper>
  );
}

// Mobile page container with common gestures
interface MobilePageContainerProps {
  children: React.ReactNode;
  onRefresh?: () => Promise<void>;
  enableSwipeBack?: boolean;
  className?: string;
}

export function MobilePageContainer({
  children,
  onRefresh,
  enableSwipeBack = true,
  className
}: MobilePageContainerProps) {
  return (
    <MobileGesturesWrapper
      onRefresh={onRefresh}
      enablePullToRefresh={!!onRefresh}
      enableNavigationSwipes={enableSwipeBack}
      className={className}
    >
      {children}
    </MobileGesturesWrapper>
  );
}

// Touch feedback component
interface TouchFeedbackProps {
  children: React.ReactNode;
  onTap?: () => void;
  onLongPress?: () => void;
  disabled?: boolean;
  className?: string;
}

export function TouchFeedback({
  children,
  onTap,
  onLongPress,
  disabled = false,
  className
}: TouchFeedbackProps) {
  const [isPressed, setIsPressed] = React.useState(false);

  const handleTouchStart = () => {
    if (!disabled) {
      setIsPressed(true);
    }
  };

  const handleTouchEnd = () => {
    setIsPressed(false);
    if (onTap && !disabled) {
      onTap();
    }
  };

  const handleTouchCancel = () => {
    setIsPressed(false);
  };

  return (
    <div
      className={cn(
        "transition-transform duration-150 select-none",
        isPressed && "scale-95 opacity-80",
        !disabled && "cursor-pointer",
        className
      )}
      onTouchStart={handleTouchStart}
      onTouchEnd={handleTouchEnd}
      onTouchCancel={handleTouchCancel}
      onClick={onTap}
    >
      {children}
    </div>
  );
}<|MERGE_RESOLUTION|>--- conflicted
+++ resolved
@@ -50,8 +50,6 @@
     disabled: !enableNavigationSwipes
   });
 
-<<<<<<< HEAD
-=======
   // Create a combined ref function that works with both refs
   const combinedRef = React.useCallback((element: HTMLDivElement | null) => {
     // Handle the pullRef from usePullToRefresh
@@ -67,7 +65,6 @@
     }
   }, [pullRef, navigationRef]);
 
->>>>>>> 08688a2b
   return (
     <div
       ref={pullRef as any}
