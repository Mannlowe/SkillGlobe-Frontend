--- conflicted
+++ resolved
@@ -299,7 +299,6 @@
         </p>
       </div>
 
-<<<<<<< HEAD
       {/* Selected Skills */}
       {selectedSkills.length > 0 && (
         <div className="bg-white p-4 rounded-xl border border-gray-200">
@@ -323,9 +322,6 @@
           </div>
         </div>
       )}
-=======
-
->>>>>>> 4b82e185
 
       {/* Search */}
       <div className="relative">
