--- conflicted
+++ resolved
@@ -20,16 +20,6 @@
 
 /** @type {import('next').NextConfig} */
 const nextConfig = {
-<<<<<<< HEAD
-  // output: 'export', // Commented out for development - uncomment for static export
-  eslint: {
-    ignoreDuringBuilds: true,
-  },
-  images: { 
-    unoptimized: true,
-    domains: ['localhost', 'skillglobe.com'] // Add your image domains here
-  },
-=======
   output: "export",        // required for Azure static
   distDir: "out",         // specify output directory explicitly - this replaces the need for next export -o out
   eslint: { ignoreDuringBuilds: true },
@@ -44,7 +34,6 @@
     config.optimization.minimize = false;
     return config;
   }
->>>>>>> 08688a2b
 };
 
 // Temporarily bypass PWA to fix build issues
